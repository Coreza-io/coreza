--- conflicted
+++ resolved
@@ -587,20 +587,14 @@
            // For branch nodes, aggregate to Loop nodes for firing edges only
           if (isBranchNode) {
             // Get the original input data for the branch node
-<<<<<<< HEAD
             //const branchNodeData = this.nodeStore.getNodeData(id);
             //const originalInput = branchNodeData.input;
-=======
-            const branchNodeData = this.nodeStore.getNodeData(id);
-            const originalInput = branchNodeData.input;
-            
->>>>>>> 2fb391f5
             next.forEach(edge => {
               // Deliver original input payload to target node (not the branch result)
-              this.nodeStore.setNodeData(edge.target, { input: originalInput });
+              this.nodeStore.setNodeData(edge.target, { input: result });
               
               // Aggregate to Loop if target is Loop (only for firing edges)
-              this.aggregateToLoop(id, edge, originalInput);
+              this.aggregateToLoop(id, edge, result);
             });
           }
 
