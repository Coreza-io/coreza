import { useState, useCallback, useEffect, useMemo } from "react";
import { useParams, useNavigate, useSearchParams } from "react-router-dom";
import {
  ReactFlow,
  addEdge,
  MiniMap,
  Controls,
  Background,
  useNodesState,
  useEdgesState,
  Connection,
  Edge,
  Node,
  BackgroundVariant,
} from '@xyflow/react';
import '@xyflow/react/dist/style.css';
import { Button } from "@/components/ui/button";
import { Input } from "@/components/ui/input";
import { Card, CardContent, CardHeader, CardTitle } from "@/components/ui/card";
import { Badge } from "@/components/ui/badge";
import { Save, Play, Pause, ChevronLeft, ChevronRight, Loader2, Zap } from "lucide-react";
import { motion, AnimatePresence } from "framer-motion";
import { NodePalette } from "@/components/workflow/NodePalette";
import { RemovableEdge } from "@/components/workflow/RemovableEdge";
import { supabase } from "@/integrations/supabase/client";
import { useToast } from "@/hooks/use-toast";
import { useAuth } from "@/contexts/AuthContext";

// Import node types
import NodeRouter from "@/components/nodes/NodeRouter";
import { nodeManifest } from "@/nodes/manifest";
import { WorkflowExecutor } from "@/utils/workflowExecutor";

// Create nodeTypes mapping both by manifest keys AND by node_type values
const nodeTypes = Object.fromEntries([
  // Map by manifest keys (for backward compatibility)
  ...Object.keys(nodeManifest).map((nodeKey) => [nodeKey, NodeRouter]),
  // Map by node_type values (for proper type mapping)
  ...Object.values(nodeManifest).map((nodeDef: any) => [nodeDef.node_type, NodeRouter])
]);

//console.log("Available nodeTypes:", Object.keys(nodeTypes));
//console.log("NodeManifest keys:", Object.keys(nodeManifest));

const edgeTypes = {
  removable: RemovableEdge,
};

// Initial nodes for demonstration  
const initialNodes: Node[] = [
  {
    id: 'hello-node',
    type: 'FinnHub', // Use the manifest key, not node_type
    position: { x: 100, y: 100 },
    data: { 
      label: 'Welcome to Coreza!',
      definition: nodeManifest.FinnHub
    },
  },
];

const initialEdges: Edge[] = [];

const WorkflowEditor = () => {
  const { id } = useParams();
  const [searchParams] = useSearchParams();
  const navigate = useNavigate();
  const { toast } = useToast();
  const { user: authUser, loading: authLoading } = useAuth();
  
  // CRITICAL FIX: Make isNewWorkflow reactive to URL changes
  const isNewWorkflow = id === 'new' || !id;
  const projectId = searchParams.get('project'); // Get project ID from URL parameters
  
  const [workflowId, setWorkflowId] = useState<string | null>(isNewWorkflow ? null : id || null);
  
  // CRITICAL FIX: Sync workflowId with URL parameter changes
  useEffect(() => {
    if (!isNewWorkflow && id !== workflowId) {
      //console.log("🔄 Syncing workflowId with URL:", { oldWorkflowId: workflowId, newId: id });
      setWorkflowId(id || null);
    }
  }, [id, isNewWorkflow, workflowId]);
  const [workflowName, setWorkflowName] = useState(
    isNewWorkflow ? "My workflow 1" : "Existing Workflow"
  );
  const [isActive, setIsActive] = useState(false);
  const [loading, setLoading] = useState(false);
  const [isPaletteVisible, setIsPaletteVisible] = useState(true);
  const [executingNode, setExecutingNode] = useState<string | null>(null);
  const [autosaveStatus, setAutosaveStatus] = useState<'idle' | 'saving' | 'saved'>('idle');
  const [isAutoExecuting, setIsAutoExecuting] = useState(false);
  const [executionQueue, setExecutionQueue] = useState<string[]>([]);
  
  const [nodes, setNodes, onNodesChange] = useNodesState(initialNodes);
  const [edges, setEdges, onEdgesChange] = useEdgesState(initialEdges);

  const onConnect = useCallback(
    (params: Connection) => setEdges((eds) => addEdge({
      ...params,
      type: 'removable',
      animated: false, // Only animate during execution
    }, eds)),
    [setEdges],
  );

  // Memoized WorkflowExecutor instance - only recreate when structure changes
  const workflowExecutor = useMemo(() => {
    if (nodes.length === 0) return null;
    
    return new WorkflowExecutor({
      nodes,
      edges,
      setNodes,
      setEdges,
      setExecutingNode,
      toast
    });
  }, [nodes.length, edges.length, setNodes, setEdges, setExecutingNode, toast]);

  // Execute all nodes with the queue-based WorkflowExecutor
  const executeAllNodes = useCallback(async () => {
    if (!workflowExecutor) {
      toast({
        title: "Error",
        description: "No workflow to execute",
        variant: "destructive",
      });
      return;
    }
    
    setIsAutoExecuting(true);
    await workflowExecutor.executeAllNodes();
    setIsAutoExecuting(false);
  }, [workflowExecutor, toast]);

  // Handle node double click to execute
  // Double click to execute one node only (optional: show highlight/animation)
  const onNodeDoubleClick = useCallback(async (event: React.MouseEvent, node: Node) => {
    event.preventDefault();
    await workflowExecutor.executeNode(node.id, new Set());
  }, [workflowExecutor]);

  // Save workflow to Supabase
  const handleSaveWorkflow = async (isAutosave = false) => {
    if (!authUser) {
      if (!isAutosave) {
        toast({
          title: "Error",
          description: "Please log in to save workflows",
          variant: "destructive",
        });
      }
      return;
    }
    
    if (isAutosave) {
      setAutosaveStatus('saving');
    } else {
      setLoading(true);
    }

    // 1) Turn each node into a "minimal" version without its definition
    const minimalNodes = nodes.map((n) => ({
      id: n.id,
      type: n.type,
      category: (n.data.definition as any)?.category,
      subCategory: (n.data.definition as any)?.subCategory,
      position: n.position,
      sourcePosition: n.sourcePosition,
      targetPosition: n.targetPosition,
      // ONLY keep the user's inputs + last output (or whatever you actually need)
      values: n.data.values,
      // Save display name information for reference resolution
      //displayName: (n.data.values as any)?.label || (n.data.definition as any)?.name || n.type
    }));

    // Get existing node IDs
    const existingNodeIds = new Set(minimalNodes.map(node => node.id));
    
    // Clean edges by removing execution-related properties and filter out edges to non-existent nodes
    const cleanEdges = edges
      .filter(edge => existingNodeIds.has(edge.source) && existingNodeIds.has(edge.target))
      .map(edge => {
        const cleanEdge: any = {
          id: edge.id,
          type: edge.type,
          source: edge.source,
          target: edge.target,
        };
        
        // Only include handles if they exist
        if (edge.sourceHandle) cleanEdge.sourceHandle = edge.sourceHandle;
        if (edge.targetHandle) cleanEdge.targetHandle = edge.targetHandle;
        
        // Only include basic style properties (no execution styling)
        if (edge.style?.strokeLinecap || edge.style?.strokeLinejoin) {
          cleanEdge.style = {
            strokeLinecap: edge.style?.strokeLinecap || 'round',
            strokeLinejoin: edge.style?.strokeLinejoin || 'round',
          };
        }
        
        return cleanEdge;
      });

    const payload = {
      user_id: authUser.id,
      name: workflowName,
      nodes: JSON.parse(JSON.stringify(minimalNodes)) as any,
      edges: JSON.parse(JSON.stringify(cleanEdges)) as any,
      updated_at: new Date().toISOString(),
      ...(projectId && { project_id: projectId }), // Include project_id if available
    };
    console.log("payload", payload);

    if (workflowId) {
      const { error } = await supabase
        .from("workflows")
        .update(payload)
        .eq("id", workflowId);
      if (isAutosave) {
        setAutosaveStatus(error ? 'idle' : 'saved');
        if (!error) {
          setTimeout(() => setAutosaveStatus('idle'), 2000); // Reset after 2 seconds
        }
      } else {
        setLoading(false);
        if (!error) {
          toast({
            title: "Success",
            description: "Workflow updated!",
          });
        } else {
          toast({
            title: "Error",
            description: "Error saving workflow: " + error.message,
            variant: "destructive",
          });
        }
      }
    } else {
      const { data, error } = await supabase
        .from("workflows")
        .insert([payload])
        .select()
        .single();
      if (isAutosave) {
        setAutosaveStatus(error ? 'idle' : 'saved');
        if (!error && data) {
          setTimeout(() => setAutosaveStatus('idle'), 2000); // Reset after 2 seconds
        }
      } else {
        setLoading(false);
      }
      if (data) {
        
        setWorkflowId(data.id);
        
        // CRITICAL FIX: Use React Router's navigate instead of window.history
        // This ensures useParams() updates properly
        const newUrl = projectId 
          ? `/workflow/${data.id}?project=${projectId}`
          : `/workflow/${data.id}`;
        
        navigate(newUrl, { replace: true });
        
        toast({
          title: "Success",
          description: "Workflow saved!",
        });
      } else {
        toast({
          title: "Error",
          description: "Error saving: " + error.message,
          variant: "destructive",
        });
      }
    }
  };

  const handleActivate = async () => {
    if (!authUser || !workflowId) return;
    
    try {
      setIsActive(!isActive);
      
      // If workflow is saved, update the active status in database
      const { error } = await supabase
        .from('workflows')
        .update({ is_active: !isActive })
        .eq('id', workflowId);

      if (error) {
        console.error('Failed to update workflow status:', error);
        // Revert the local state change
        setIsActive(isActive);
        toast({
          title: "Error",
          description: "Failed to update workflow status.",
          variant: "destructive",
        });
        return;
      }

      toast({
        title: "Success",
        description: `Workflow ${!isActive ? 'activated' : 'deactivated'} successfully!`,
      });

      //console.log("Workflow status changed:", !isActive ? "activated" : "deactivated");
    } catch (error) {
      console.error("Failed to change workflow status:", error);
      // Revert the local state change
      setIsActive(isActive);
      toast({
        title: "Error",
        description: "An unexpected error occurred.",
        variant: "destructive",
      });
    }
  };

  const onDragOver = useCallback((event: React.DragEvent) => {
    event.preventDefault();
    event.dataTransfer.dropEffect = 'move';
  }, []);

  // Function to create a new node
  const createNode = useCallback((nodeType: string, position: { x: number; y: number }) => {
    const nodeDefinition = nodeManifest[nodeType];
    
    // Generate human-readable ID by counting existing nodes of same type
    const existingNodesOfType = nodes.filter(node => node.type === nodeType);
    const nodeId = existingNodesOfType.length === 0 ? nodeType : `${nodeType}${existingNodesOfType.length}`;
    
    const newNode: Node = {
      id: nodeId,
      type: nodeType,
      position,
      data: { 
        label: nodeDefinition?.name || `${nodeType} node`,
        definition: nodeDefinition
      },
    };
    
    setNodes((nds) => nds.concat(newNode));
  }, [setNodes, nodes]);

  const onDrop = useCallback(
    (event: React.DragEvent) => {
      event.preventDefault();

      const type = event.dataTransfer.getData('application/reactflow');
      if (!type) return;

      // Get the ReactFlow wrapper element to calculate relative position
      const reactFlowBounds = event.currentTarget.getBoundingClientRect();
      const position = {
        x: event.clientX - reactFlowBounds.left,
        y: event.clientY - reactFlowBounds.top,
      };

      createNode(type, position);
    },
    [createNode],
  );

  // Handle node click from palette
  const handleNodeClick = useCallback((nodeType: string) => {
    // Position new node at center of viewport
    const position = {
      x: 250,
      y: 250,
    };
    
    createNode(nodeType, position);
    
    // Optionally hide palette after adding node
    setIsPaletteVisible(false);
  }, [createNode]);

  // Check for user authentication and load latest workflow
  const [hasLoadedWorkflowId, setHasLoadedWorkflowId] = useState<string | null>(null);
  
  useEffect(() => {
    
    if (authLoading) return; // Wait for auth to finish loading
    
    if (!authUser) {
      // Redirect to login if no user found
      navigate('/login');
      return;
    }

    // Prevent reloading if we've already loaded this workflow
    if (hasLoadedWorkflowId && workflowId === hasLoadedWorkflowId) {
      //console.log("🚫 Skipping reload - workflow already loaded");
      return;
    }

    const loadWorkflow = async () => {
      // Load workflow - either start fresh for new workflow or load specific existing workflow
      if (isNewWorkflow) {
        // For ALL new workflows, start completely fresh
        // Generate smart workflow name based on existing workflows
        setLoading(true);
        try {
          // Get existing workflow names to determine next number
          const { data: existingWorkflows, error } = await supabase
            .from("workflows")
            .select("name")
            .eq("user_id", authUser.id);

          let workflowName = "My workflow 1";
          
          if (!error && existingWorkflows) {
            // Find the highest number in existing "My workflow X" names
            const workflowNumbers = existingWorkflows
              .map(w => w.name)
              .filter(name => name.startsWith("My workflow "))
              .map(name => {
                const match = name.match(/My workflow (\d+)/);
                return match ? parseInt(match[1]) : 0;
              })
              .filter(num => !isNaN(num));

            const maxNumber = workflowNumbers.length > 0 ? Math.max(...workflowNumbers) : 0;
            const nextNumber = maxNumber + 1;
            
            workflowName = projectId ? `New Project Workflow ${nextNumber}` : `My workflow ${nextNumber}`;
          }

          setWorkflowName(workflowName);
        } catch (error) {
          console.error("Error generating workflow name:", error);
          // Fallback to default names
          setWorkflowName(projectId ? "New Project Workflow" : "My workflow 1");
        }
        
        setNodes(initialNodes);
        setEdges(initialEdges);
        setIsActive(false);
        setLoading(false);
        setHasLoadedWorkflowId('new');
      } else if (workflowId && workflowId !== hasLoadedWorkflowId) {
        // Load specific existing workflow only if it's different from what we've loaded
        setLoading(true);
        try {
          const { data, error } = await supabase
            .from("workflows")
            .select("*")
            .eq("id", workflowId)
            .eq("user_id", authUser.id)
            .single();

          if (data && !error) {
            setWorkflowName(data.name || "Untitled Workflow");
            setIsActive(!!data.is_active);
            
            // Load nodes and edges
            if (data.nodes && Array.isArray(data.nodes)) {
<<<<<<< HEAD
              // Restore node definitions from manifest when loading from database
              const restoredNodes = (data.nodes as unknown as Node[]).map(node => ({
                ...node,
                data: {
                  ...node.data,
                  definition: node.data?.definition || nodeManifest[node.type as keyof typeof nodeManifest],
                  // Ensure values are properly mapped to data.values for BaseNode to use
                  values: (node as any).values || node.data?.values || {},
                  // Restore display name for backward compatibility
                  displayName: node.id 
                  //displayName: (node as any).displayName || (node.data?.values as any)?.label || nodeManifest[node.type as keyof typeof nodeManifest]?.name || node.type
=======
              // Deduplicate nodes by ID and restore node definitions from manifest
              const uniqueNodes = new Map();
              (data.nodes as unknown as Node[]).forEach(node => {
                if (!uniqueNodes.has(node.id)) {
                  console.log(`🔍 Loading node ${node.id}:`, {
                    type: node.type,
                    storedDisplayName: (node as any).displayName,
                    dataDisplayName: node.data?.displayName,
                    valuesLabel: (node.data?.values as any)?.label
                  });
                  uniqueNodes.set(node.id, {
                    ...node,
                    data: {
                      ...node.data,
                      definition: node.data?.definition || nodeManifest[node.type as keyof typeof nodeManifest],
                      // Ensure values are properly mapped to data.values for BaseNode to use
                      values: (node as any).values || node.data?.values || {},
                      // Restore display name for backward compatibility - prioritize stored displayName
                      displayName: (node as any).displayName || node.data?.displayName || (node.data?.values as any)?.label
                    }
                  });
                } else {
                  console.warn(`🔄 Duplicate node detected and removed: ${node.id}`);
>>>>>>> 2921b743
                }
              });
              const restoredNodes = Array.from(uniqueNodes.values());
              setNodes(restoredNodes);
              
              // Clean up invalid edges after nodes are set
              if (data.edges && Array.isArray(data.edges)) {
                const validEdges = (data.edges as unknown as Edge[]).filter(edge => {
                  // Check if edge connects to a valid source handle
                  const sourceNode = restoredNodes.find(n => n.id === edge.source);
                  if (!sourceNode || !edge.sourceHandle) return true; // Keep non-handle edges
                  
                  // For Switch nodes, validate that the sourceHandle exists in cases
                  const nodeDefinition = sourceNode.data?.definition as any;
                  const nodeType = nodeDefinition?.name;
                  if (nodeType === "Switch") {
                    const cases = sourceNode.data?.values?.cases || (sourceNode as any).values?.cases || [];
                    const validHandles = cases.map((c: any) => c.caseValue || `case${cases.indexOf(c) + 1}`);
                    validHandles.push("default"); // Add default handle
                    
                    if (!validHandles.includes(edge.sourceHandle)) {
                      console.log(`🗑️ Removing invalid edge: ${edge.id} - handle "${edge.sourceHandle}" not found in Switch node`);
                      return false; // Remove invalid edge
                    }
                  }
                  
                  return true; // Keep valid edge
                });
                
                setEdges(validEdges);
              }
            } else if (data.edges && Array.isArray(data.edges)) {
              // If no nodes but edges exist, just set edges directly
              setEdges(data.edges as unknown as Edge[]);
            }
            setHasLoadedWorkflowId(workflowId);
          } else {
            console.error("Workflow not found or access denied");
            navigate('/workflows');
          }
        } catch (error) {
          console.error("Error loading workflow:", error);
          navigate('/workflows');
        }
        setLoading(false);
      }
    };
    
    loadWorkflow();
  }, [authUser, authLoading, navigate, isNewWorkflow, workflowId]); // Removed id from dependencies to prevent reload on tab switch


  // Auto-hide palette when clicking outside or on editor
  useEffect(() => {
    const handleClickOutside = (event: MouseEvent) => {
      if (!isPaletteVisible) return;
      
      const target = event.target as Element;
      const palette = document.querySelector('.node-palette-container');
      const toggleButton = document.querySelector('.palette-toggle-button');
      
      if (palette && toggleButton && 
          !palette.contains(target) && 
          !toggleButton.contains(target)) {
        setIsPaletteVisible(false);
      }
    };

    document.addEventListener('mousedown', handleClickOutside);
    return () => {
      document.removeEventListener('mousedown', handleClickOutside);
    };
  }, [isPaletteVisible]);

  // Handle ReactFlow clicks specifically
  const onPaneClick = useCallback(() => {
    if (isPaletteVisible) {
      setIsPaletteVisible(false);
    }
  }, [isPaletteVisible]);

  // Handle delete key to remove selected nodes
  useEffect(() => {
    const handleKeyDown = (event: KeyboardEvent) => {
      //console.log("Key pressed:", event.key, "Code:", event.code, "Target:", event.target);
      if (event.key === 'Delete') {
        //console.log("Delete key pressed - removing selected nodes");
        setNodes((nds) => nds.filter((node) => !node.selected));
        setEdges((eds) => eds.filter((edge) => !edge.selected));
      }
      if (event.key === 'Backspace') {
        //console.log("Backspace key pressed but should NOT delete nodes");
      }
    };

    document.addEventListener('keydown', handleKeyDown);
    return () => document.removeEventListener('keydown', handleKeyDown);
  }, [setNodes, setEdges]);

  return (
    <div className="flex flex-col h-[calc(100vh-6rem)] w-full">
      {/* Workflow Header - Fixed at top */}
      <div className="flex items-center justify-between px-6 py-2 border-b border-border bg-card/50 backdrop-blur-sm shrink-0">
        <div className="flex items-center gap-4">
          <div className="flex flex-col gap-1">
            <Input
              value={workflowName}
              onChange={(e) => setWorkflowName(e.target.value)}
              className="text-xl font-bold bg-transparent border-none p-0 h-auto focus-visible:ring-0 hover:bg-muted/30 rounded px-2 py-1 transition-colors"
              placeholder="Workflow name"
            />
            <div className="flex items-center gap-2 px-2">
              <Badge 
                variant={isActive ? "default" : "secondary"}
                className="text-xs font-medium"
              >
                {isActive ? "Active" : "Draft"}
              </Badge>
              {autosaveStatus !== 'idle' && (
                <div className="flex items-center gap-1 text-xs text-muted-foreground">
                  {autosaveStatus === 'saving' && (
                    <>
                      <Loader2 className="h-3 w-3 animate-spin" />
                      <span>Autosaving...</span>
                    </>
                  )}
                  {autosaveStatus === 'saved' && (
                    <span className="text-success">Saved</span>
                  )}
                </div>
              )}
              {autosaveStatus === 'idle' && !isNewWorkflow && (
                <span className="text-xs text-muted-foreground">
                  Auto-saved
                </span>
              )}
              {autosaveStatus === 'idle' && isNewWorkflow && (
                <span className="text-xs text-muted-foreground">
                  Unsaved
                </span>
              )}
            </div>
          </div>
        </div>
        
        <div className="flex items-center gap-3">
          <Button
            onClick={() => handleSaveWorkflow(false)}
            disabled={loading}
            variant="outline"
            className="h-10 px-4 font-medium hover:bg-muted/50 transition-colors"
          >
            <Save className="h-4 w-4 mr-2" />
            {loading ? "Saving..." : "Save"}
          </Button>
          
          <Button
            onClick={executeAllNodes}
            disabled={loading || isAutoExecuting || nodes.length === 0}
            variant="secondary"
            className="h-10 px-4 font-medium bg-primary/10 hover:bg-primary/20 text-primary border-primary/20 transition-all duration-200"
          >
            {isAutoExecuting ? (
              <>
                <Loader2 className="h-4 w-4 mr-2 animate-spin" />
                Executing...
              </>
            ) : (
              <>
                <Zap className="h-4 w-4 mr-2" />
                Execute All
              </>
            )}
          </Button>
          
          <Button
            onClick={handleActivate}
            disabled={loading}
            className="h-10 px-6 font-medium bg-success hover:bg-success/90 text-success-foreground shadow-sm transition-all duration-200"
          >
            <Play className="h-4 w-4 mr-2" />
            {isActive ? "Deactivate" : "Activate"}
          </Button>
        </div>
      </div>

      {/* Main Content Area - Canvas + Palette */}
      <div className="flex flex-1 overflow-hidden">
        {/* ReactFlow Canvas */}
        <div className="flex-1 bg-trading-grid">
          <ReactFlow
            nodes={nodes}
            edges={edges}
            onNodesChange={onNodesChange}
            onEdgesChange={onEdgesChange}
            onConnect={onConnect}
            onDrop={onDrop}
            onDragOver={onDragOver}
            onNodeDoubleClick={onNodeDoubleClick}
            onPaneClick={onPaneClick}
            nodeTypes={nodeTypes}
            edgeTypes={edgeTypes}
            fitView
            className="workflow-canvas"
            style={{ backgroundColor: 'hsl(var(--trading-grid))' }}
          >
            <Background 
              variant={BackgroundVariant.Dots} 
              gap={16} 
              size={0.8}
              color="hsl(var(--muted-foreground) / 0.60)"
            />
            <MiniMap 
              className="!bg-card !border-border"
              maskColor="hsl(var(--muted) / 0.6)"
            />
            <Controls 
              className="!bg-card !border-border [&>button]:!bg-transparent [&>button]:!border-border hover:[&>button]:!bg-muted"
            />
          </ReactFlow>
        </div>

        {/* Right Sidebar - Node Palette */}
        {isPaletteVisible && (
          <div className="w-80 border-l border-border bg-sidebar node-palette-container flex-shrink-0">
            <NodePalette onNodeClick={handleNodeClick} />
          </div>
        )}
      </div>
      
      {/* Toggle Arrow - positioned relative to main content area */}
      <button
        onClick={() => setIsPaletteVisible(!isPaletteVisible)}
        className={`fixed top-1/2 -translate-y-1/2 z-50 bg-card border border-border rounded-l-lg p-2 shadow-lg hover:bg-muted transition-all duration-200 palette-toggle-button ${
          isPaletteVisible ? 'right-80' : 'right-0'
        }`}
      >
        {isPaletteVisible ? (
          <ChevronRight className="h-4 w-4 text-muted-foreground" />
        ) : (
          <ChevronLeft className="h-4 w-4 text-muted-foreground" />
        )}
      </button>
    </div>
  );
};

export default WorkflowEditor;<|MERGE_RESOLUTION|>--- conflicted
+++ resolved
@@ -460,7 +460,6 @@
             
             // Load nodes and edges
             if (data.nodes && Array.isArray(data.nodes)) {
-<<<<<<< HEAD
               // Restore node definitions from manifest when loading from database
               const restoredNodes = (data.nodes as unknown as Node[]).map(node => ({
                 ...node,
@@ -472,31 +471,6 @@
                   // Restore display name for backward compatibility
                   displayName: node.id 
                   //displayName: (node as any).displayName || (node.data?.values as any)?.label || nodeManifest[node.type as keyof typeof nodeManifest]?.name || node.type
-=======
-              // Deduplicate nodes by ID and restore node definitions from manifest
-              const uniqueNodes = new Map();
-              (data.nodes as unknown as Node[]).forEach(node => {
-                if (!uniqueNodes.has(node.id)) {
-                  console.log(`🔍 Loading node ${node.id}:`, {
-                    type: node.type,
-                    storedDisplayName: (node as any).displayName,
-                    dataDisplayName: node.data?.displayName,
-                    valuesLabel: (node.data?.values as any)?.label
-                  });
-                  uniqueNodes.set(node.id, {
-                    ...node,
-                    data: {
-                      ...node.data,
-                      definition: node.data?.definition || nodeManifest[node.type as keyof typeof nodeManifest],
-                      // Ensure values are properly mapped to data.values for BaseNode to use
-                      values: (node as any).values || node.data?.values || {},
-                      // Restore display name for backward compatibility - prioritize stored displayName
-                      displayName: (node as any).displayName || node.data?.displayName || (node.data?.values as any)?.label
-                    }
-                  });
-                } else {
-                  console.warn(`🔄 Duplicate node detected and removed: ${node.id}`);
->>>>>>> 2921b743
                 }
               });
               const restoredNodes = Array.from(uniqueNodes.values());
